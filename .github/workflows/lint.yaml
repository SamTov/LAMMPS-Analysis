--- conflicted
+++ resolved
@@ -34,13 +34,8 @@
       - name: Install Python
         uses: actions/setup-python@v4
         with:
-<<<<<<< HEAD
           python-version: "3.10"
       - name: Install dependencies
-=======
-          python-version: '3.9'
-      - name: Install flake8
->>>>>>> 745268ff
         run: |
           python -m pip install --upgrade pip
           pip install ruff
