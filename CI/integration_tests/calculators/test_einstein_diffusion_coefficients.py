"""
MDSuite: A Zincwarecode package.

License
-------
This program and the accompanying materials are made available under the terms
of the Eclipse Public License v2.0 which accompanies this distribution, and is
available at https://www.eclipse.org/legal/epl-v20.html

SPDX-License-Identifier: EPL-2.0

Copyright Contributors to the Zincwarecode Project.

Contact Information
-------------------
email: zincwarecode@gmail.com
github: https://github.com/zincware
web: https://zincwarecode.com/

Citation
--------
If you use this module please cite us with:

Summary
-------
"""
import os

import numpy as np
import tensorflow as tf

import mdsuite as mds
<<<<<<< HEAD
from mdsuite.utils.testing import assertDeepAlmostEqual


@pytest.fixture(scope="session")
def traj_file(tmp_path_factory) -> str:
    """Download trajectory file into a temporary directory and keep it for all tests"""
    temporary_path = tmp_path_factory.getbasetemp()

    NaCl_file = DataHub(url="https://github.com/zincware/DataHub/tree/main/NaCl_rnd_md")

    NaCl_file.get_file(temporary_path)
    return (temporary_path / NaCl_file.file_raw).as_posix()


@pytest.fixture(scope="session")
def true_values() -> dict:
    """Example fixture for downloading analysis results from github"""
    NaCl = DataHub(url="https://github.com/zincware/DataHub/tree/main/NaCl_gk_i_q")
    return NaCl.get_analysis(analysis="EinsteinDiffusionCoefficients.json")

=======
import mdsuite.utils.units
from mdsuite.database.mdsuite_properties import mdsuite_properties
from mdsuite.database.simulation_database import (
    SpeciesInfo,
    TrajectoryChunkData,
    TrajectoryMetadata,
)
from mdsuite.file_io.script_input import ScriptInput


def test_calculator(tmp_path):
    """
    Check correctness of the msd and diffusion coefficient by generating data
    where these quantities are known.
    """
    diff_coeff = 1.2345
    time_step = 0.1

    n_part = 500
    n_step = 5000
    msd_range = 50

    vel = np.sqrt(2 * diff_coeff / time_step) * tf.random.normal(
        shape=(n_step, n_part, 3), mean=0, stddev=1
    )
    pos = time_step * tf.math.cumsum(vel, axis=0)
>>>>>>> d539fab1

    os.chdir(tmp_path)
    project = mds.Project()
    # introduce nontrivial units to make sure all conversions are correct
    units = mdsuite.utils.units.si
    units.length = 0.5
    units.time = 1.3
    exp = project.add_experiment(
        "test_diff_coeff", timestep=time_step, temperature=4.321, units=units
    )

    pos_prop = mdsuite_properties.unwrapped_positions
    species = SpeciesInfo(name="test_species", n_particles=n_part, properties=[pos_prop])
    metadata = TrajectoryMetadata(
        species_list=[species],
        n_configurations=n_step,
        sample_rate=1,
    )
    data = TrajectoryChunkData(species_list=[species], chunk_size=n_step)
    data.add_data(pos, 0, species.name, pos_prop.name)
    proc = ScriptInput(data=data, metadata=metadata, name="test_name")
    exp.add_data(proc)

    res = exp.run.EinsteinDiffusionCoefficients(
        plot=False, correlation_time=1, data_range=msd_range
    )[species.name]

    time_should_be = time_step * np.arange(0, msd_range) * units.time
    diff_coeff_should_be = diff_coeff * units.length ** 2 / units.time
    msd_shouldbe = 6 * diff_coeff_should_be * time_should_be

    np.testing.assert_allclose(res["time"], time_should_be, atol=1e-6)
    np.testing.assert_allclose(res["msd"], msd_shouldbe, rtol=1e-2)
    np.testing.assert_allclose(
        res["diffusion_coefficient"], diff_coeff_should_be, rtol=1e-2
    )<|MERGE_RESOLUTION|>--- conflicted
+++ resolved
@@ -30,28 +30,6 @@
 import tensorflow as tf
 
 import mdsuite as mds
-<<<<<<< HEAD
-from mdsuite.utils.testing import assertDeepAlmostEqual
-
-
-@pytest.fixture(scope="session")
-def traj_file(tmp_path_factory) -> str:
-    """Download trajectory file into a temporary directory and keep it for all tests"""
-    temporary_path = tmp_path_factory.getbasetemp()
-
-    NaCl_file = DataHub(url="https://github.com/zincware/DataHub/tree/main/NaCl_rnd_md")
-
-    NaCl_file.get_file(temporary_path)
-    return (temporary_path / NaCl_file.file_raw).as_posix()
-
-
-@pytest.fixture(scope="session")
-def true_values() -> dict:
-    """Example fixture for downloading analysis results from github"""
-    NaCl = DataHub(url="https://github.com/zincware/DataHub/tree/main/NaCl_gk_i_q")
-    return NaCl.get_analysis(analysis="EinsteinDiffusionCoefficients.json")
-
-=======
 import mdsuite.utils.units
 from mdsuite.database.mdsuite_properties import mdsuite_properties
 from mdsuite.database.simulation_database import (
@@ -78,7 +56,6 @@
         shape=(n_step, n_part, 3), mean=0, stddev=1
     )
     pos = time_step * tf.math.cumsum(vel, axis=0)
->>>>>>> d539fab1
 
     os.chdir(tmp_path)
     project = mds.Project()
