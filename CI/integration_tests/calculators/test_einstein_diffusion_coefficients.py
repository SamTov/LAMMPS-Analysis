"""
MDSuite: A Zincwarecode package.

License
-------
This program and the accompanying materials are made available under the terms
of the Eclipse Public License v2.0 which accompanies this distribution, and is
available at https://www.eclipse.org/legal/epl-v20.html

SPDX-License-Identifier: EPL-2.0

Copyright Contributors to the Zincwarecode Project.

Contact Information
-------------------
email: zincwarecode@gmail.com
github: https://github.com/zincware
web: https://zincwarecode.com/

Citation
--------
If you use this module please cite us with:

Summary
-------
"""
import dataclasses
import os

import numpy as np
import tensorflow as tf

import mdsuite as mds
import mdsuite.utils.units
from mdsuite.database.mdsuite_properties import mdsuite_properties
from mdsuite.database.simulation_database import (
    SpeciesInfo,
    TrajectoryChunkData,
    TrajectoryMetadata,
)
from mdsuite.file_io.script_input import ScriptInput


def test_calculator(tmp_path):
    """
    Check correctness of the msd and diffusion coefficient by generating data
    where these quantities are known.
    """
    diff_coeff = 1.2345
    time_step = 0.1

    n_part = 500
    n_step = 5000
<<<<<<< HEAD
    msd_range = 500
=======
    msd_range = 200
>>>>>>> cb07b6b1

    vel = np.sqrt(2 * diff_coeff / time_step) * tf.random.normal(
        shape=(n_step, n_part, 3), mean=0, stddev=1
    )
    pos = time_step * tf.math.cumsum(vel, axis=0)

    os.chdir(tmp_path)
    project = mds.Project()
    # introduce nontrivial units to make sure all conversions are correct
    units = dataclasses.replace(mdsuite.units.SI, length=0.5, time=1.3)
    exp = project.add_experiment(
        "test_diff_coeff", timestep=time_step, temperature=4.321, units=units
    )

    pos_prop = mdsuite_properties.unwrapped_positions
    species = SpeciesInfo(name="test_species", n_particles=n_part, properties=[pos_prop])
    metadata = TrajectoryMetadata(
        species_list=[species],
        n_configurations=n_step,
        sample_rate=1,
    )
    data = TrajectoryChunkData(species_list=[species], chunk_size=n_step)
    data.add_data(pos, 0, species.name, pos_prop.name)
    proc = ScriptInput(data=data, metadata=metadata, name="test_name")
    exp.add_data(proc)

    res = exp.run.EinsteinDiffusionCoefficients(
        plot=False, correlation_time=1, data_range=msd_range
    )[species.name]

    time_should_be = time_step * np.arange(0, msd_range) * units.time
    diff_coeff_should_be = diff_coeff * units.length**2 / units.time
    msd_shouldbe = 6 * diff_coeff_should_be * time_should_be

    np.testing.assert_allclose(res["time"], time_should_be, atol=1e-5)
    np.testing.assert_allclose(res["msd"], msd_shouldbe, rtol=9e-1)
    np.testing.assert_allclose(
        res["diffusion_coefficient"], diff_coeff_should_be, rtol=2e-1
    )<|MERGE_RESOLUTION|>--- conflicted
+++ resolved
@@ -51,11 +51,8 @@
 
     n_part = 500
     n_step = 5000
-<<<<<<< HEAD
     msd_range = 500
-=======
     msd_range = 200
->>>>>>> cb07b6b1
 
     vel = np.sqrt(2 * diff_coeff / time_step) * tf.random.normal(
         shape=(n_step, n_part, 3), mean=0, stddev=1
