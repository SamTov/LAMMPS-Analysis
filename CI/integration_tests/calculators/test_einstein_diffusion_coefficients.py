"""
MDSuite: A Zincwarecode package.

License
-------
This program and the accompanying materials are made available under the terms
of the Eclipse Public License v2.0 which accompanies this distribution, and is
available at https://www.eclipse.org/legal/epl-v20.html

SPDX-License-Identifier: EPL-2.0

Copyright Contributors to the Zincwarecode Project.

Contact Information
-------------------
email: zincwarecode@gmail.com
github: https://github.com/zincware
web: https://zincwarecode.com/

Citation
--------
If you use this module please cite us with:

Summary
-------
"""
import dataclasses
import os

import numpy as np
import pytest
import tensorflow as tf

import mdsuite as mds
import mdsuite.utils.units
from mdsuite.database.mdsuite_properties import mdsuite_properties
from mdsuite.database.simulation_database import (
    SpeciesInfo,
    TrajectoryChunkData,
    TrajectoryMetadata,
)
from mdsuite.file_io.script_input import ScriptInput


@pytest.mark.parametrize("desired_memory", (None, 0.001))
def test_calculator(tmp_path, desired_memory):
    """
    Check correctness of the msd and diffusion coefficient by generating data
    where these quantities are known.
    """
<<<<<<< HEAD
    diff_coeff = 1.2345
    time_step = 0.1

    n_part = 500
    n_step = 5000
    msd_range = 200

    vel = np.sqrt(2 * diff_coeff / time_step) * tf.random.normal(
        shape=(n_step, n_part, 3), mean=0, stddev=1
    )
    pos = time_step * tf.math.cumsum(vel, axis=0)

    os.chdir(tmp_path)
    project = mds.Project()
    # introduce nontrivial units to make sure all conversions are correct
    units = dataclasses.replace(mdsuite.units.SI, length=0.5, time=1.3)
    exp = project.add_experiment(
        "test_diff_coeff", timestep=time_step, temperature=4.321, units=units
    )

    pos_prop = mdsuite_properties.unwrapped_positions
    species = SpeciesInfo(name="test_species", n_particles=n_part, properties=[pos_prop])
    metadata = TrajectoryMetadata(
        species_list=[species],
        n_configurations=n_step,
        sample_rate=1,
    )
    data = TrajectoryChunkData(species_list=[species], chunk_size=n_step)
    data.add_data(pos, 0, species.name, pos_prop.name)
    proc = ScriptInput(data=data, metadata=metadata, name="test_name")
    exp.add_data(proc)

    res = exp.run.EinsteinDiffusionCoefficients(
        plot=False, correlation_time=1, data_range=msd_range
    )[species.name]

    time_should_be = time_step * np.arange(0, msd_range) * units.time
    diff_coeff_should_be = diff_coeff * units.length**2 / units.time
    msd_shouldbe = 6 * diff_coeff_should_be * time_should_be

    np.testing.assert_allclose(res["time"], time_should_be, atol=1e-5)
    np.testing.assert_allclose(res["msd"], msd_shouldbe, rtol=9e-1)
    np.testing.assert_allclose(
        res["diffusion_coefficient"], diff_coeff_should_be, rtol=2e-1
    )
=======
    with mds.utils.helpers.change_memory_fraction(desired_memory=desired_memory):
        diff_coeff = 1.2345
        time_step = 0.1

        n_part = 500
        n_step = 5000
        msd_range = 500
        msd_range = 200

        vel = np.sqrt(2 * diff_coeff / time_step) * tf.random.normal(
            shape=(n_step, n_part, 3), mean=0, stddev=1
        )
        pos = time_step * tf.math.cumsum(vel, axis=0)

        os.chdir(tmp_path)
        project = mds.Project()
        # introduce nontrivial units to make sure all conversions are correct
        units = dataclasses.replace(mdsuite.units.SI, length=0.5, time=1.3)
        exp = project.add_experiment(
            "test_diff_coeff", timestep=time_step, temperature=4.321, units=units
        )

        pos_prop = mdsuite_properties.unwrapped_positions
        species = SpeciesInfo(
            name="test_species", n_particles=n_part, properties=[pos_prop]
        )
        metadata = TrajectoryMetadata(
            species_list=[species],
            n_configurations=n_step,
            sample_rate=1,
        )
        data = TrajectoryChunkData(species_list=[species], chunk_size=n_step)
        data.add_data(pos, 0, species.name, pos_prop.name)
        proc = ScriptInput(data=data, metadata=metadata, name="test_name")
        exp.add_data(proc)

        res = exp.run.EinsteinDiffusionCoefficients(
            plot=False, correlation_time=1, data_range=msd_range
        )[species.name]

        time_should_be = time_step * np.arange(0, msd_range) * units.time
        diff_coeff_should_be = diff_coeff * units.length**2 / units.time
        msd_shouldbe = 6 * diff_coeff_should_be * time_should_be

        np.testing.assert_allclose(res["time"], time_should_be, atol=1e-5)
        np.testing.assert_allclose(res["msd"], msd_shouldbe, rtol=9e-1)
        np.testing.assert_allclose(
            res["diffusion_coefficient"], diff_coeff_should_be, rtol=2e-1
        )
>>>>>>> eadda45f
<|MERGE_RESOLUTION|>--- conflicted
+++ resolved
@@ -48,53 +48,6 @@
     Check correctness of the msd and diffusion coefficient by generating data
     where these quantities are known.
     """
-<<<<<<< HEAD
-    diff_coeff = 1.2345
-    time_step = 0.1
-
-    n_part = 500
-    n_step = 5000
-    msd_range = 200
-
-    vel = np.sqrt(2 * diff_coeff / time_step) * tf.random.normal(
-        shape=(n_step, n_part, 3), mean=0, stddev=1
-    )
-    pos = time_step * tf.math.cumsum(vel, axis=0)
-
-    os.chdir(tmp_path)
-    project = mds.Project()
-    # introduce nontrivial units to make sure all conversions are correct
-    units = dataclasses.replace(mdsuite.units.SI, length=0.5, time=1.3)
-    exp = project.add_experiment(
-        "test_diff_coeff", timestep=time_step, temperature=4.321, units=units
-    )
-
-    pos_prop = mdsuite_properties.unwrapped_positions
-    species = SpeciesInfo(name="test_species", n_particles=n_part, properties=[pos_prop])
-    metadata = TrajectoryMetadata(
-        species_list=[species],
-        n_configurations=n_step,
-        sample_rate=1,
-    )
-    data = TrajectoryChunkData(species_list=[species], chunk_size=n_step)
-    data.add_data(pos, 0, species.name, pos_prop.name)
-    proc = ScriptInput(data=data, metadata=metadata, name="test_name")
-    exp.add_data(proc)
-
-    res = exp.run.EinsteinDiffusionCoefficients(
-        plot=False, correlation_time=1, data_range=msd_range
-    )[species.name]
-
-    time_should_be = time_step * np.arange(0, msd_range) * units.time
-    diff_coeff_should_be = diff_coeff * units.length**2 / units.time
-    msd_shouldbe = 6 * diff_coeff_should_be * time_should_be
-
-    np.testing.assert_allclose(res["time"], time_should_be, atol=1e-5)
-    np.testing.assert_allclose(res["msd"], msd_shouldbe, rtol=9e-1)
-    np.testing.assert_allclose(
-        res["diffusion_coefficient"], diff_coeff_should_be, rtol=2e-1
-    )
-=======
     with mds.utils.helpers.change_memory_fraction(desired_memory=desired_memory):
         diff_coeff = 1.2345
         time_step = 0.1
@@ -143,5 +96,4 @@
         np.testing.assert_allclose(res["msd"], msd_shouldbe, rtol=9e-1)
         np.testing.assert_allclose(
             res["diffusion_coefficient"], diff_coeff_should_be, rtol=2e-1
-        )
->>>>>>> eadda45f
+        )