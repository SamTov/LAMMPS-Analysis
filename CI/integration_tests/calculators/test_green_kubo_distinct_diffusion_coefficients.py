--- conflicted
+++ resolved
@@ -79,7 +79,6 @@
     # )
 
 
-<<<<<<< HEAD
 @pytest.mark.parametrize("desired_memory", (None, 0.001))
 def test_experiment(traj_file, true_values, tmp_path, desired_memory):
     """
@@ -94,28 +93,4 @@
 
         project.experiments["NaCl"].run.GreenKuboDistinctDiffusionCoefficients(
             plot=False, correlation_time=500
-        )
-=======
-def test_experiment(traj_file, true_values, tmp_path):
-    """Test the GK distinct diffusion coefficients called from the experiment class."""
-    os.chdir(tmp_path)
-    project = mds.Project()
-    project.add_experiment(
-        "NaCl", simulation_data=traj_file, timestep=0.002, temperature=1400
-    )
-
-    project.experiments["NaCl"].run.GreenKuboDistinctDiffusionCoefficients(
-        plot=False, correlation_time=500
-    )
-
-    # data_dict = (
-    #     project.experiments["NaCl"]
-    #     .load.GreenKuboDistinctDiffusionCoefficients()[0]
-    #     .data_dict
-    # )
-
-    # np.testing.assert_array_almost_equal(data_dict["x"], true_values["x"])
-    # np.testing.assert_array_almost_equal(
-    #     data_dict["uncertainty"], true_values["uncertainty"]
-    # )
->>>>>>> 2a7c6a0a
+        )