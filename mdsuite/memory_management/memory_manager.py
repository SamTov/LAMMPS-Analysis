"""
Class for memory management in MDSuite operations.
"""

from mdsuite.utils.meta_functions import get_machine_properties
from mdsuite.database.database import Database
import numpy as np
import sys


class MemoryManager:
    """
    A class to manage memory during MDSuite operations

    In most MDSuite operations the memory requirements of a complete procedure will be greater than what is available to
    the average computer. Therefore, some degree of memory management is required for smooth running. This class should
    be instantiated during any operation so it can update the operation on what the current memory capabilities are.

    The class can work with several tensor_values-sets in the case an analysis requires this much tensor_values.
    """

    def __init__(self, data_path: list = None, database: Database = None, scaling_factor: int = 1,
                 parallel: bool = False, memory_fraction: float = 0.5):
        """
        Constructor for the memory management class
        """
        self.data_path = data_path
        self.scaling_factor = scaling_factor
        self.parallel = parallel
        self.database = database
        self.memory_fraction = memory_fraction

        self.machine_properties = get_machine_properties()

        self.batch_size = None
        self.n_batches = None
        self.remainder = None

    def get_batch_size(self, system: bool = False) -> tuple:
        """
        Calculate the batch size of an operation.

        This method takes the tensor_values requirements of an operation and returns how big each batch of tensor_values
        should be for such an operation.


        Parameters
        ----------
        system : bool
                Tell the database what kind of tensor_values it is looking at, atomistic, or system wide.
        Returns
        -------
        batch_size : int
                number of elements that should be loaded at one time
        remainder : int
                number of elements that will be left unloaded after a loop over all batches. This amount can then be
                loaded to collect unused tensor_values.
        """
        if self.data_path is []:
            print("No tensor_values have been requested.")
            sys.exit(1)

        per_configuration_memory: float = 0
        for item in self.data_path:
            n_rows, n_columns, n_bytes = self.database.get_data_size(item, system=system)
            per_configuration_memory += (n_bytes / n_columns)*self.scaling_factor
        maximum_loaded_configurations = int(np.clip((self.memory_fraction*self.machine_properties['memory']) /
                                                    per_configuration_memory, 1, n_columns))
        batch_size = self._get_optimal_batch_size(maximum_loaded_configurations)
<<<<<<< HEAD
        #batch_size = 60
=======
>>>>>>> 9de578b5
        number_of_batches = int(n_columns / batch_size)
        remainder = int(n_columns % batch_size)

        self.batch_size = batch_size
        self.n_batches = number_of_batches
        self.remainder = remainder

        return batch_size, number_of_batches, remainder

    def hdf5_load_time(self, N):
        """
        Describes the load time of a hdf5 database i.e. O(log N)

        Parameters
        ----------
        N : int
                Amount of data to be loaded

        Returns
        -------

        """
        yield np.log(N)

    def _get_optimal_batch_size(self, naive_size):
        """
        Use the open/close and read speeds of the hdf5 database_path as well as the operation being performed to get an
        optimal batch size.

        Parameters
        ----------
        naive_size : int
                Naive batch size to be optimized

        Returns
        -------
        batch_size : int
                An optimized batch size
        """
        db_io_time = self.database.get_load_time()

        return naive_size

    def get_ensemble_loop(self, data_range: int, correlation_time: int = 1) -> int:
        """
        Get the tensor_values range partition quantity.

        Not only does tensor_values need to be batched, it then needs to be looped over in order to calculate some property. This
        method will return the number of loops possible given the tensor_values range and the correlation time

        Parameters
        ----------
        data_range : int
                Data range to be used in the analysis.
        correlation_time : int
                Correlation time to be considered when looping over the tensor_values
        Returns
        -------
        data_range_partitions : int
                Number of time the batch can be looped over with given data_range and correlation time.
        """
        final_window = self.batch_size - data_range
        if final_window < 0:
            print("Sub-batching is required for this experiment, or a smaller data_range can be used")
            sys.exit(1)
        else:
            return int(np.clip(final_window / correlation_time, 1, None))<|MERGE_RESOLUTION|>--- conflicted
+++ resolved
@@ -67,10 +67,6 @@
         maximum_loaded_configurations = int(np.clip((self.memory_fraction*self.machine_properties['memory']) /
                                                     per_configuration_memory, 1, n_columns))
         batch_size = self._get_optimal_batch_size(maximum_loaded_configurations)
-<<<<<<< HEAD
-        #batch_size = 60
-=======
->>>>>>> 9de578b5
         number_of_batches = int(n_columns / batch_size)
         remainder = int(n_columns % batch_size)
 
