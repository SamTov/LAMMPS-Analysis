"""
Class for memory management in MDSuite operations.
"""

from mdsuite.utils.meta_functions import get_machine_properties
from mdsuite.database.database import Database
import numpy as np
import sys


class MemoryManager:
    """
    A class to manage memory during MDSuite operations

    In most MDSuite operations the memory requirements of a complete procedure will be greater than what is available to
    the average computer. Therefore, some degree of memory management is required for smooth running. This class should
    be instantiated during any operation so it can update the operation on what the current memory capabilities are.

    The class can work with several tensor_values-sets in the case an analysis requires this much tensor_values.
    """

    def __init__(self, data_path: list = None, database: Database = None, scaling_factor: int = 1,
                 parallel: bool = False, memory_fraction: float = 0.5):
        """
        Constructor for the memory management class
        """
        self.data_path = data_path
        self.scaling_factor = scaling_factor
        self.parallel = parallel
        self.database = database
        self.memory_fraction = memory_fraction

        self.machine_properties = get_machine_properties()

        self.batch_size = None
        self.n_batches = None
        self.remainder = None

    def get_batch_size(self, system: bool = False) -> tuple:
        """
        Calculate the batch size of an operation.

        This method takes the tensor_values requirements of an operation and returns how big each batch of tensor_values should be for
        such an operation.

        Parameters
        ----------
        system : bool
                Tell the database what kind of tensor_values it is looking at, atomistic, or system wide.
        Returns
        -------
        batch_size : int
                number of elements that should be loaded at one time
        remainder : int
                number of elements that will be left unloaded after a loop over all batches. This amount can then be
                loaded to collect unused tensor_values.
        """
        if self.data_path is []:
            print("No tensor_values has been requested.")
            sys.exit(1)
        per_configuration_memory: float = 0
        for item in self.data_path:
            n_rows, n_columns, n_bytes = self.database.get_data_size(item, system=system)
            per_configuration_memory += n_bytes / n_columns
        maximum_loaded_configurations = int(np.clip((self.memory_fraction*self.machine_properties['memory']) /
                                                    self.scaling_factor*per_configuration_memory, 1, n_columns))
        batch_size = self._get_optimal_batch_size(maximum_loaded_configurations)
<<<<<<< HEAD
        batch_size = 100
=======
>>>>>>> aee3f112
        number_of_batches = int(n_columns / batch_size)
        remainder = int(n_columns % batch_size)

        self.batch_size = batch_size
        self.n_batches = number_of_batches
        self.remainder = remainder

        return batch_size, number_of_batches, remainder

    def hdf5_load_time(self, N):
        """
        Describes the load time of a hdf5 database i.e. O(log N)

        Parameters
        ----------
        N : int
                Amount of data to be loaded

        Returns
        -------

        """
        yield np.log(N)

    def _get_optimal_batch_size(self, naive_size):
        """
        Use the open/close and read speeds of the hdf5 database_path as well as the operation being performed to get an
        optimal batch size.

        Parameters
        ----------
        naive_size : int
                Naive batch size to be optimized

        Returns
        -------
        batch_size : int
                An optimized batch size
        """
        db_io_time = self.database.get_load_time()


        return naive_size

    def get_ensemble_loop(self, data_range: int, correlation_time: int = 1) -> int:
        """
        Get the tensor_values range partition quantity.

        Not only does tensor_values need to be batched, it then needs to be looped over in order to calculate some property. This
        method will return the number of loops possible given the tensor_values range and the correlation time

        Parameters
        ----------
        data_range : int
                Data range to be used in the analysis.
        correlation_time : int
                Correlation time to be considered when looping over the tensor_values
        Returns
        -------
        data_range_partitions : int
                Number of time the batch can be looped over with given data_range and correlation time.
        """
        final_window = self.batch_size - data_range
        if final_window < 0:
            print("Sub-batching is required for this experiment, or a smaller data_range can be used")
            sys.exit(1)
        else:
            return int(np.clip(final_window / correlation_time, 1, None))<|MERGE_RESOLUTION|>--- conflicted
+++ resolved
@@ -61,14 +61,10 @@
         per_configuration_memory: float = 0
         for item in self.data_path:
             n_rows, n_columns, n_bytes = self.database.get_data_size(item, system=system)
-            per_configuration_memory += n_bytes / n_columns
+            per_configuration_memory += (n_bytes / n_columns)*self.scaling_factor
         maximum_loaded_configurations = int(np.clip((self.memory_fraction*self.machine_properties['memory']) /
-                                                    self.scaling_factor*per_configuration_memory, 1, n_columns))
+                                                    per_configuration_memory, 1, n_columns))
         batch_size = self._get_optimal_batch_size(maximum_loaded_configurations)
-<<<<<<< HEAD
-        batch_size = 100
-=======
->>>>>>> aee3f112
         number_of_batches = int(n_columns / batch_size)
         remainder = int(n_columns % batch_size)
 
