--- conflicted
+++ resolved
@@ -123,7 +123,6 @@
         max_batch_size_serial = int(np.floor(0.1*self.machine_properties['memory'] / serial_memory_usage))
         max_batch_size_parallel = int(np.floor(0.1*self.machine_properties['memory'] / parallel_memory_usage))
 
-<<<<<<< HEAD
         if max_batch_size_serial > self.parent.number_of_configurations:
             self.batch_size['Serial'] = self.parent.number_of_configurations
 
@@ -140,25 +139,13 @@
 
         self.n_batches['Parallel'] = np.ceil(self.parent.number_of_configurations /
                                              (self.batch_size['Parallel'])).astype(int)
-=======
-        self.n_batches['Serial'] = np.ceil(self.parent.number_of_configurations / max_batch_size_serial).astype(int)
-        self.batch_size['Serial'] = np.ceil(self.parent.number_of_configurations / self.n_batches['Serial']).astype(int)
-
-        self.n_batches['Parallel'] = np.ceil(self.parent.number_of_configurations / max_batch_size_serial).astype(int)
-        self.batch_size['Parallel'] = np.ceil(self.parent.number_of_configurations / self.n_batches['Serial']).astype(
-            int)
->>>>>>> 788bf5e7
 
     def _calculate_batch_loop(self):
         """
         Calculate the batch loop parameters
         """
         self.batch_loop = np.floor(
-<<<<<<< HEAD
-            (self.batch_size[self.batch_type]) / (self.correlation_time + 1)) + 1
-=======
             (self.batch_size[self.batch_type] - self.data_range) / (self.correlation_time + 1)) + 1
->>>>>>> 788bf5e7
 
     def _load_batch(self, batch_number, property_to_load, item=None, scalar=False, sym_matrix=False):
         """
@@ -255,7 +242,6 @@
         """
 
         def func(x, m, a):
-<<<<<<< HEAD
             """
             Standard linear function for fitting.
 
@@ -272,8 +258,7 @@
             -------
 
             """
-=======
->>>>>>> 788bf5e7
+
             return m * x + a
 
         # get the logarithmic dataset
@@ -319,30 +304,38 @@
         fits = []  # define an empty fit array so errors may be extracted
 
         def func(x, m, a):
+            """
+            Standard linear function for fitting.
+
+            Parameters
+            ----------
+            x : list/np.array
+                    x axis data for the fit
+            m : float
+                    gradient of the line
+            a : float
+                    scalar offset, also the y-intercept for those who did not get much maths in school.
+
+            Returns
+            -------
+
+            """
             return m * x + a
 
         # get the logarithmic dataset
         log_y = np.log10(data[1][1:])
         log_x = np.log10(data[0][1:])
 
-<<<<<<< HEAD
         min_end_index, max_end_index = int(0.8 * len(log_y)), int(len(log_y) - 1)
         min_start_index, max_start_index = int(0.3 * len(log_y)), int(0.5 * len(log_y))
-=======
-        min_end_index, max_end_index = int(0.7 * len(log_y)), int(len(log_y) - 1)
-        min_start_index, max_start_index = int(0.4 * len(log_y)), int(0.6 * len(log_y))
->>>>>>> 788bf5e7
+
 
         for _ in range(100):
             end_index = random.randint(min_end_index, max_end_index)  # get a random end point
             start_index = random.randint(min_start_index, max_start_index)  # get a random start point
 
             popt, pcov = curve_fit(func, log_x[start_index:end_index], log_y[start_index:end_index])  # fit linear func
-<<<<<<< HEAD
             fits.append(10 ** popt[1])
-=======
-            fits.append(10 ** popt[0])
->>>>>>> 788bf5e7
 
         return [str(np.mean(fits)), str(np.std(fits))]
 
@@ -424,6 +417,16 @@
         return sigma, parsed_autocorrelation
 
     def msd_operation_EH(self, type_batches):
+        """
+        A function that needs a docstring
+        Parameters
+        ----------
+        type_batches
+
+        Returns
+        -------
+
+        """
         msd_array = np.zeros(self.data_range)  # Initialize the msd array
 
         for i in tqdm(range(int(self.n_batches[type_batches])), ncols=70):  # Loop over batches
