--- conflicted
+++ resolved
@@ -113,7 +113,6 @@
                 thermal current of the system as a vector of shape (number_of_configurations, 3)
         """
 
-<<<<<<< HEAD
         # collect machine properties and determine batch size
         self._collect_machine_properties(group_property='Velocities')
         n_batches = np.floor(self.parent.number_of_configurations / self.batch_size['Parallel'])
@@ -220,40 +219,6 @@
 
         database.close(db_object)  # close the database
         self.parent.memory_requirements = database.get_memory_information()  # update the memory info in experiment
-=======
-        velocity_matrix = self.load_batch(i, "Velocities")  # Load the velocity matrix
-        stress_tensor = self.load_batch(i, "Stress", sym_matrix=True)
-        pe = self.load_batch(i, "PE", scalar=True)
-        ke = self.load_batch(i, "KE", scalar=True)
-
-        # define phi as product stress tensor * velocity matrix.
-        # It is done by components to take advantage of the symmetric matrix.
-        phi_x = np.multiply(stress_tensor[:, :, 0], velocity_matrix[:, :, 0]) + \
-                np.multiply(stress_tensor[:, :, 3], velocity_matrix[:, :, 1]) + \
-                np.multiply(stress_tensor[:, :, 4], velocity_matrix[:, :, 2])
-        phi_y = np.multiply(stress_tensor[:, :, 3], velocity_matrix[:, :, 0]) + \
-                np.multiply(stress_tensor[:, :, 1], velocity_matrix[:, :, 1]) + \
-                np.multiply(stress_tensor[:, :, 5], velocity_matrix[:, :, 2])
-        phi_z = np.multiply(stress_tensor[:, :, 4], velocity_matrix[:, :, 0]) + \
-                np.multiply(stress_tensor[:, :, 5], velocity_matrix[:, :, 1]) + \
-                np.multiply(stress_tensor[:, :, 2], velocity_matrix[:, :, 2])
-
-        phi = np.dstack([phi_x, phi_y, phi_z])
-
-        phi_sum_atoms = phi.sum(axis=0) / self.parent.units['NkTV2p']  # factor for units lammps nktv2p
-
-        # ke_total = np.sum(ke, axis=0) # to check it was the same, can be removed.
-        # pe_total = np.sum(pe, axis=0)
-
-        energy = ke + pe
-
-        energy_velocity = energy[:, :, None] * velocity_matrix
-        energy_velocity_atoms = energy_velocity.sum(axis=0)
-
-        system_current = energy_velocity_atoms - phi_sum_atoms  # returns the same values as in the compute flux of lammps
-
-        return system_current
->>>>>>> 968668a1
 
     def _calculate_thermal_conductivity(self):
         """
@@ -316,15 +281,10 @@
         The thermal conductivity is computed at this step.
         """
         self._autocorrelation_time()  # get the autocorrelation time
-<<<<<<< HEAD
         self._collect_machine_properties()  # collect machine properties and determine batch size
         self._calculate_batch_loop()  # Update the batch loop attribute
         status = self._check_input()  # Check for bad input
-=======
-        self.collect_machine_properties()    # collect machine properties and determine batch size
-        self._calculate_batch_loop()          # Update the batch loop attribute
-        status = self._check_input()          # Check for bad input
->>>>>>> 968668a1
+      
         if status == -1:
             return
         else:
