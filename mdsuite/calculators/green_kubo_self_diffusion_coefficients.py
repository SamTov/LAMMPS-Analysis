--- conflicted
+++ resolved
@@ -284,13 +284,8 @@
         self.vacfs = np.array(self.vacfs)
         vacf = np.mean(self.vacfs, axis=0)
 
-<<<<<<< HEAD
-        diff_coeff = 1 / 3 * sigma[self.args.integration_range - 2]
-        diff_coeff_SEM = 1 / 3 * sigma_SEM[self.args.integration_range - 2]
-=======
         diff_coeff = 1 / 3 * sigma[self.args.integration_range - 1]
         diff_coeff_SEM = 1 / 3 * sigma_SEM[self.args.integration_range - 1]
->>>>>>> 55e1ac6f
 
         data = {
             self.result_keys[0]: [diff_coeff],
