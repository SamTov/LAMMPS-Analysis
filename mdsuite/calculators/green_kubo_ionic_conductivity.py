--- conflicted
+++ resolved
@@ -183,14 +183,9 @@
             * boltzmann_constant
             * self.experiment.temperature
             * self.experiment.volume
-<<<<<<< HEAD
-            * (self.experiment.units["length"] ** 3)
-            * self.experiment.units["time"]
-=======
             * self.experiment.units.volume
             * self.args.data_range
             * self.experiment.units.time
->>>>>>> 5f7adb89
         )
         self.prefactor = numerator / denominator
 
@@ -259,7 +254,6 @@
             acf = np.array(val[self.result_series_keys[1]])
             # Compute the span
             span = Span(
-<<<<<<< HEAD
                 location=np.array(val[self.result_series_keys[0]])[
                     self.args.integration_range - 1
                 ],
@@ -274,21 +268,6 @@
                 legend_label=(
                     f"{selected_species}: {val[self.result_keys[0]][0]: 0.3E} +-"
                     f" {val[self.result_keys[1]][0]: 0.3E}"
-=======
-                location=(
-                    np.array(val[self.result_series_keys[0]]) * self.experiment.units.time
-                )[self.args.integration_range - 1],
-                dimension="height",
-                line_dash="dashed",
-            )
-            self.run_visualization(
-                x_data=np.array(val[self.result_series_keys[0]])
-                * self.experiment.units.time,
-                y_data=np.array(val[self.result_series_keys[1]]),
-                title=(
-                    f"{val[self.result_keys[0]]: 0.3E} +-"
-                    f" {val[self.result_keys[1]]: 0.3E}"
->>>>>>> 5f7adb89
                 ),
             )
 
