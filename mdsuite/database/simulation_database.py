"""
MDSuite: A Zincwarecode package.

License
-------
This program and the accompanying materials are made available under the terms
of the Eclipse Public License v2.0 which accompanies this distribution, and is
available at https://www.eclipse.org/legal/epl-v20.html

SPDX-License-Identifier: EPL-2.0

Copyright Contributors to the Zincwarecode Project.

Contact Information
-------------------
email: zincwarecode@gmail.com
github: https://github.com/zincware
web: https://zincwarecode.com/

Citation
--------
If you use this module please cite us with:

Summary
-------
"""
import h5py as hf
import numpy as np
import dataclasses

from mdsuite.utils.meta_functions import join_path
from mdsuite.utils.exceptions import DatabaseDoesNotExist
import tensorflow as tf
import time
<<<<<<< HEAD
from typing import Union, List
=======
>>>>>>> 8515a83c
import pandas as pd


var_names = [
    "Temperature",
    "Time",
    "Thermal_Flux",
    "Stress_visc",
    "Positions",
    "Scaled_Positions",
    "Unwrapped_Positions",
    "Scaled_Unwrapped_Positions",
    "Velocities",
    "Forces",
    "Box_Images",
    "Dipole_Orientation_Magnitude",
    "Angular_Velocity_Spherical",
    "Angular_Velocity_Non_Spherical",
    "Torque",
    "Charge",
    "KE",
    "PE",
    "Stress",
]


@dataclasses.dataclass
class PropertyInfo:
    """
    Information of a trajectory property.
    example:
    pos_info = PropertyInfo('Positions', 3)
    vel_info = PropertyInfo('Velocities', 3)

    Attributes
    ----------
    name:
        The name of the property
    n_dims:
        The dimensionality of the property
    """

    name: str
    n_dims: int


@dataclasses.dataclass
class SpeciesInfo:
    """
    Information of a species

    Attributes
    ----------
    name
        Name of the species (e.g. 'Na')
    n_particles
        Number of particles of that species
    properties: list of PropertyInfo
        List of the properties that were recorded for the species
    mass and charge are optional
    """

    name: str
    n_particles: int
    properties: List[PropertyInfo]
    mass: float = None
    charge: float = 0

    def __eq__(self, other):
        same = (
            self.name == other.name
            and self.n_particles == other.n_particles
            and self.mass == other.mass
            and self.charge == other.charge
        )
        if len(self.properties) != len(other.properties):
            return False

        for prop_s, prop_o in zip(self.properties, other.properties):
            same = same and prop_s == prop_o
        return same


@dataclasses.dataclass
class TrajectoryMetadata:
    """
    This metadata must be extracted from trajectory files to build the database into which the trajectory will be stored

    Attributes
    ----------
    n_configurations:
        Number of configurations of the whole trajectory.
    species_list: list of SpeciesInfo
        The information about all species in the system.
    box_l: list of float
        The simulation box size in three dimensions
    sample_rate: optional
        The number of timesteps between consecutive samples
        # todo remove in favour of sample_step
    sample_step: optional
        The time between consecutive configurations.
        E.g. for a simulation with time step 0.1 where the trajectory is written
        every 5 steps: sample_step = 0.5. Does not have to be specified
        (e.g. configurations from Monte Carlo scheme), but is needed for all
        dynamic observables.
    temperature: optional
        The set temperature of the system.
        Optional because only applicable for MD simulations with thermostat.
        Needed for certain observables.
    simulation_data: optional
        All other simulation data that can be extracted from the trajectory metadata.
        E.g. software version, pressure in NPT simulations, time step, ...

    """

    n_configurations: int
    species_list: List[SpeciesInfo]
    box_l: list
    sample_rate: int = 1
    sample_step: float = None
    temperature: float = None
    simulation_data: dict = dataclasses.field(default_factory=dict)


class TrajectoryChunkData:
    """
    Class to specify the data format for transfer from the file to the database
    """

    def __init__(self, species_list: List[SpeciesInfo], chunk_size: int):
        """

        Parameters
        ----------
        species_list:
            List of SpeciesInfo.
            It contains the information which species are there and which properties are recorded for each
        chunk_size:
            The number of configurations to be stored in this chunk
        """
        self.chunk_size = chunk_size
        self.species_list = species_list
        self._data = dict()
        for sp_info in species_list:
            self._data[sp_info.name] = dict()
            for prop_info in sp_info.properties:
                self._data[sp_info.name][prop_info.name] = np.zeros(
                    (chunk_size, sp_info.n_particles, prop_info.n_dims)
                )

    def add_data(self, data: np.ndarray, config_idx, species_name, property_name):
        """
        Add configuration data to the chunk
        Parameters
        ----------
        data:
            The data to be added, with shape (n_configs, n_particles, n_dims).
            n_particles and n_dims relates to the species and the property that is being added
        config_idx:
            Start index of the configs that are being added.
        species_name
            Name of the species to which the data belongs
        property_name
            Name of the property being added

        example:
        Storing velocity Information for 42 Na atoms in the 17th iteration of a loop that reads 5 configs per loop:
        add_data(vel_array, 16*5, 'Na', 'Velocities')
        where vel.data.shape == (5,42,3)

        """
        n_configs = len(data)
        self._data[species_name][property_name][
            config_idx : config_idx + n_configs, :, :
        ] = data

    def get_data(self):
        return self._data


class Database:
    """
    Database class

    Databases make up a large part of the functionality of MDSuite and are kept
    fairly consistent in structure. Therefore, the database_path structure we
    are using has a separate class with commonly used methods which act as
    wrappers for the hdf5 database_path.

    Attributes
    ----------
    architecture : str
                The type of the database_path implemented, either a simulation
                database_path, or an analysis database_path.

    name : str
            The name of the database_path in question.
    """

    def __init__(self, architecture: str = "simulation", name: str = "database"):
        """
        Constructor for the database_path class.

        Parameters
        ----------
        architecture : str
                The type of the database_path implemented, either a simulation
                database_path, or an analysis database_path.
        name : str
                The name of the database_path in question.
        """

        self.architecture = architecture  # architecture of database_path
        self.name = name  # name of the database_path

    @staticmethod
    def close(database: hf.File):
        """
        Close the database_path

        Parameters
        ----------
        database : hf.File
                Database to close

        Returns
        -------
        Closes the database_path object
        """

        database.close()

    @staticmethod
    def _update_indices(
        data: np.array, reference: np.array, batch_size: int, n_atoms: int
    ):
        """
        Update the indices key of the structure dictionary if the tensor_values must be
        sorted.

        Parameters
        ----------
        data : np.ndarray
        reference : np.ndarray
        batch_size : int
        n_atoms : int

        Returns
        -------

        """

        ids = np.reshape(np.array(data[:, 0]).astype(int), (-1, n_atoms))
        ref_ids = np.argsort(ids, axis=1)
        n_batches = ids.shape[0]

        return (
            ref_ids[:, reference - 1] + (np.arange(n_batches) * n_atoms)[None].T
        ).flatten()

    @staticmethod
    def _build_path_input(structure: dict) -> dict:
        """
        Build an input to a hdf5 database_path from a dictionary

        In many cases, whilst a dict can be passed on to a method, it is not ideal for
        use in the hdf5 database_path. This method takes a dictionary and return a new
        dictionary with the relevant file path.


        Parameters
        ----------
        structure : dict
                General structure of the dictionary with relevant dataset sizes. e.g.
                {'Na': {'Forces': (200, 5000, 3)},
                'Pressure': (5000, 6), 'Temperature': (5000, 1)} In this case, the last
                 value in the tuple corresponds to the number of components that wil be
                 parsed to the database_path. The value in the dict can also be an
                 integer corresponding to a resize operation such as
                 {'Na': {'velocities' 100}}. In any case, the deepest portion of the
                 dict must be a non-dict object and will be returned as the value of the
                 path to it in the new dictionary.


        Returns
        -------
        architecture : dict
                Corrected path in the hdf5 database_path. e.g. {'/Na/Velocities': 100},
                or {'/Na/Forces': (200, 5000, 3)}

        """

        # Build file paths for the addition.
        architecture = {}
        for group in structure:
            if type(structure[group]) is not dict:
                architecture[group] = structure[group]
            else:
                for subgroup in structure[group]:
                    db_path = join_path(group, subgroup)
                    architecture[db_path] = structure[group][subgroup]

        return architecture

    def open(self, mode: str = "a") -> hf.File:
        """
        Open the database_path

        Parameters
        ----------
        mode : str
                Mode in which to open the database_path

        Returns
        -------
        database_path : hf.File
                returns a database_path object
        """

        return hf.File(self.name, mode)

    def add_data(self, chunk: TrajectoryChunkData, start_idx: int):
        """
        Add new data to the dataset.
        Parameters
        ----------
        chunk:
            a data chunk
        start_idx:
            Configuration at which to start writing
        """

        workaround_time_in_axis_1 = True

        chunk_data = chunk.get_data()

        with hf.File(self.name, "r+") as database:
            stop_index = start_idx + chunk.chunk_size

            for sp_info in chunk.species_list:
                for prop_info in sp_info.properties:
                    dataset_name = f"{sp_info.name}/{prop_info.name}"
                    write_data = chunk_data[sp_info.name][prop_info.name]

                    dataset_shape = database[dataset_name].shape
                    if len(dataset_shape) == 2:
                        # only one particle
                        database[dataset_name][start_idx:stop_index, :] = np.squeeze(
                            write_data[:, 0, :]
                        )
                    elif len(dataset_shape) == 3:
                        if workaround_time_in_axis_1:
                            database[dataset_name][
                                :, start_idx:stop_index, :
                            ] = np.swapaxes(write_data, 0, 1)
                        else:
                            database[dataset_name][
                                start_idx:stop_index, ...
                            ] = write_data
                    else:
                        raise ValueError(
                            "dataset shape must be either (n_part,n_config,n_dim) or (n_config, n_dim)"
                        )

    def resize_datasets(self, structure: dict):
        """
        Resize a dataset so more tensor_values can be added

        Parameters
        ----------
        structure : dict
                path to the dataset that needs to be resized. e.g.
                {'Na': {'velocities': (32, 100, 3)}}
                will resize all 'x', 'y', and 'z' datasets by 100 entries.

        Returns
        -------

        """
        # ensure the database_path already exists
        try:
            database = hf.File(self.name, "r+")
        except DatabaseDoesNotExist:
            raise DatabaseDoesNotExist

        # construct the architecture dict
        architecture = self._build_path_input(structure=structure)

        # Check for a type error in the dataset information
        for identifier in architecture:
            dataset_information = architecture[identifier]
            try:
                if type(dataset_information) is not tuple:
                    print("Invalid input for dataset generation")
                    raise TypeError
            except TypeError:
                raise TypeError

            # get the correct maximum shape for the dataset -- changes if an
            # experiment property or an atomic property
            if len(dataset_information[:-1]) == 1:
                axis = 0
                expansion = dataset_information[0] + database[identifier].shape[0]
            else:
                axis = 1
                expansion = dataset_information[1] + database[identifier].shape[1]
            database[identifier].resize(expansion, axis)

    def initialize_database(self, structure: dict):
        """
        Build a database_path with a general structure.

        Note, this method WILL overwrite a pre-existing database_path. This is because
        it is only to be called on the initial construction of an experiment class and
        the first addition of tensor_values to it.


        Parameters
        ----------
        structure : dict
                General structure of the dictionary with relevant dataset sizes.
                e.g. {'Na': {'Forces': (200, 5000, 3)}, 'Pressure': (5000, 6),
                'Temperature': (5000, 1)} In this case, the last value in the tuple
                corresponds to the number of components that wil be parsed to the
                database_path.
        Returns
        -------

        """

        self.add_dataset(structure)  # add a dataset to the groups

    def add_dataset(self, structure: dict):
        """
        Add a dataset of the necessary size to the database_path

        Just as a separate method exists for building the group structure of the hdf5
        database_path, so too do we include a separate method for adding a dataset.
        This is so datasets can be added not just upon the initial construction of the
        database_path, but also if tensor_values is added in the future that should
        also be stored. This method will assume that a group has already been built,
        although this is not necessary for HDF5, the separation of the actions is good
        practice.

        Parameters
        ----------
        structure : dict
                Structure of a single property to be added to the database_path.
                e.g. {'Na': {'Forces': (200, 5000, 3)}}

        Returns
        -------
        Updates the database_path directly.
        """

        with hf.File(self.name, "a") as database:
            architecture = self._build_path_input(
                structure
            )  # get the correct file path
            for item in architecture:
                dataset_information = architecture[item]  # get the tuple information
                dataset_path = item  # get the dataset path in the database_path

                # Check for a type error in the dataset information
                try:
                    if type(dataset_information) is not tuple:
                        print("Invalid input for dataset generation")
                        raise TypeError
                except TypeError:
                    raise TypeError

                if len(dataset_information[:-1]) == 1:
                    vector_length = dataset_information[-1]
                    max_shape = (None, vector_length)
                else:
                    max_shape = list(dataset_information)
                    max_shape[1] = None
                    max_shape = tuple(max_shape)

                database.create_dataset(
                    dataset_path,
                    dataset_information,
                    maxshape=max_shape,
                    scaleoffset=5,
                    chunks=True,
                )

    def _add_group_structure(self, structure: dict):
        """
        Add a simple group structure to a database_path.
        This method will take an input structure and build the required group structure
        in the hdf5 database_path. This will NOT however instantiate the dataset for the
        structure, only the group hierarchy.


        Parameters
        ----------
        structure : dict
                Structure of a single property to be added to the database_path.
                e.g. {'Na': {'Forces': (200, 5000, 3)}}

        Returns
        -------
        Updates the database_path directly.
        """

        with hf.File(self.name, "a") as database:
            # Build file paths for the addition.
            architecture = self._build_path_input(structure=structure)
            for item in list(architecture):
                if item in database:
                    print("Group structure already exists")
                else:
                    database.create_group(item)

    def get_memory_information(self) -> dict:
        """
        Get memory information from the database_path

        Returns
        -------
        memory_database : dict
                A dictionary of the memory information of the groups in the
                database_path
        """
        with hf.File(self.name, "r") as database:
            memory_database = {}
            for item in database:
                for ds in database[item]:
                    memory_database[join_path(item, ds)] = database[item][ds].nbytes

        return memory_database

    def check_existence(self, path: str) -> bool:
        """
        Check to see if a dataset is in the database_path

        Parameters
        ----------
        path : str
                Path to the desired dataset

        Returns
        -------
        response : bool
                If true, the path exists, else, it does not.
        """
        with hf.File(self.name, "r") as database_object:
            keys = []
            database_object.visit(
                lambda item: keys.append(database_object[item].name)
                if type(database_object[item]) is hf.Dataset
                else None
            )
            path = f"/{path}"  # add the / to avoid name overlapping

            response = any(list(item.endswith(path) for item in keys))
        return response

    def change_key_names(self, mapping: dict):
        """
        Change the name of database_path keys

        Parameters
        ----------
        mapping : dict
                Mapping for the change of names

        Returns
        -------
        Updates the database_path
        """

        # db = hf.File(self.name, 'r+')  # open the database_path object
        with hf.File(self.name, "r+") as db:
            groups = list(db.keys())

            for item in groups:
                if item in mapping:
                    db.move(item, mapping[item])

    def load_data(
        self,
        path_list: list = None,
        select_slice: np.s_ = np.s_[:],
        dictionary: bool = False,
        scaling: list = None,
        d_size: int = None,
    ):
        """
        Load tensor_values from the database_path for some operation.

        Should be called by the tensor_values fetch class as this will ensure
        correct loading and pre-loading.

        Returns
        -------

        """
        if scaling is None:
            scaling = [1 for _ in range(len(path_list))]

        with hf.File(self.name, "r") as database:
            data = {}
            for i, item in enumerate(path_list):
                if type(select_slice) is dict:
                    my_slice = select_slice[item]
                else:
                    my_slice = select_slice

                data[item] = (
                    tf.convert_to_tensor(database[item][my_slice], dtype=tf.float64)
                    * scaling[i]
                )
            data[str.encode("data_size")] = d_size

            # else:
            #     data = []
            #     for i, item in enumerate(path_list):
            #         data.append(
            #             tf.convert_to_tensor(
            #                 database[item][select_slice], dtype=tf.float64
            #             )
            #             * scaling[i]
            #         )

        return data

    def get_load_time(self, database_path: str = None):
        """
        Calculate the open/close time of the database_path.

        Parameters
        ----------
        database_path : str
                Database path on which to test the time.
        Returns
        -------
        opening time : float
                Time taken to open and close the database_path
        """
        if database_path is None:
            start = time.time()
            database_path = hf.File(self.name, "r")
            database_path.close()
            stop = time.time()
        else:
            start = time.time()
            database_path = hf.File(database_path, "r")
            database_path.close()
            stop = time.time()

        return stop - start

    def get_data_size(
        self, data_path: str, database_path: str = None, system: bool = False
    ) -> tuple:
        """
        Return the size of a dataset as a tuple (n_rows, n_columns, n_bytes)

        Parameters
        ----------
        data_path : str
                path to the tensor_values in the hdf5 database_path.
        database_path: (optional) str
                path to a specific database_path, if None, the class instance
                database_path will be used
        system : bool
                If true, the row number is the relevant property

        Returns
        -------
        dataset_properties : tuple
                Tuple of tensor_values about the dataset, e.g.
                (n_rows, n_columns, n_bytes)
        """
        if database_path is None:
            database_path = self.name

        if system:
            with hf.File(database_path, "r") as db:
                data_tuple = (
                    db[data_path].shape[0],
                    db[data_path].shape[0],
                    db[data_path].nbytes,
                )
        else:
            with hf.File(database_path, "r") as db:
                data_tuple = (
                    db[data_path].shape[0],
                    db[data_path].shape[1],
                    db[data_path].nbytes,
                )

        return data_tuple

    def get_database_summary(self):
        """
        Print a summary of the database properties.
        Returns
        -------
        summary : list
                A list of properties that are in the database
        """
        dump_list = []
        database = hf.File(self.name, "r")
        initial_list = list(database.keys())
        for item in var_names:
            if item in initial_list:
                dump_list.append(item)
        for item in initial_list:
            sub_items = list(database[item].keys())
            for var in var_names:
                if var in sub_items:
                    dump_list.append(var)
        database.close()
        return np.unique(dump_list)<|MERGE_RESOLUTION|>--- conflicted
+++ resolved
@@ -32,10 +32,7 @@
 from mdsuite.utils.exceptions import DatabaseDoesNotExist
 import tensorflow as tf
 import time
-<<<<<<< HEAD
 from typing import Union, List
-=======
->>>>>>> 8515a83c
 import pandas as pd
 
 
