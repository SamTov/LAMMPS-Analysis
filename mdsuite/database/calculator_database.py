"""
MDSuite: A Zincwarecode package.

License
-------
This program and the accompanying materials are made available under the terms
of the Eclipse Public License v2.0 which accompanies this distribution, and is
available at https://www.eclipse.org/legal/epl-v20.html

SPDX-License-Identifier: EPL-2.0

Copyright Contributors to the Zincwarecode Project.

Contact Information
-------------------
email: zincwarecode@gmail.com
github: https://github.com/zincware
web: https://zincwarecode.com/

Citation
--------
If you use this module please cite us with:

Summary
-------
"""
from __future__ import annotations

import mdsuite.database.scheme as db
from collections import Counter
from dataclasses import dataclass, field, fields
from sqlalchemy import and_

import logging
from typing import TYPE_CHECKING, List

if TYPE_CHECKING:
    from mdsuite.experiment import Experiment

log = logging.getLogger(__name__)


@dataclass
class ComputationResults:
    data: dict = field(default_factory=dict)
    subjects: dict = field(default_factory=list)


@dataclass
class Args:
    """Dummy Class for type hinting"""
    pass


class CalculatorDatabase:
    """Database Interactions of the calculator class

    This class handles the interaction of the calculator with the project database
    """

    def __init__(self, experiment):
        """Constructor for the calculator database"""
        self.experiment: Experiment = experiment
        self.db_computation: db.Computation = None
        self.database_group = None
        self.analysis_name = None
        self.load_data = None

        self.args = Args()

        self._queued_data = []

        # List of computation attributes that will be added to the database
        self.db_computation_attributes = []

    def clean_cache(self):
        """Clean the lists of computed data"""
        self._queued_data = []
        self.db_computation_attributes = []

    def prepare_db_entry(self):
        """Prepare a database entry based on the attributes defined in the init"""
        with self.experiment.project.session as ses:
            experiment = (
                ses.query(db.Experiment)
                    .filter(db.Experiment.name == self.experiment.name)
                    .first()
            )

        self.db_computation = db.Computation(experiment=experiment)
        self.db_computation.name = self.analysis_name

<<<<<<< HEAD
    def update_db_entry_with_kwargs(self, **kwargs) -> db.Computation:
        """Update the database entry with the given user args/kwargs

        Parameters
        ----------
        kwargs: all arguments that are passed to the call method and should be stored
        in the database
=======
    def get_computation_data(self) -> db.Computation:
        """Query the database for computation data
>>>>>>> 7a3a4e79

        This method used the self.args dataclass to look for matching
        calculator attributes and returns a db.Computation object if
        the calculation has already been performed

        Return
        ------
        db.Computation
            Returns the computation object from the database if available,
            otherwise returns None
        """
        log.debug(f"Getting data for {self.experiment.name} with args {self.args}")
        with self.experiment.project.session as ses:
            experiment = (
                ses.query(db.Experiment)
                    .filter(db.Experiment.name == self.experiment.name)
                    .first()
            )

            #  filter the correct experiment
            computations = ses.query(db.Computation).filter(
                db.Computation.experiment == experiment,
                db.Computation.name == self.analysis_name,
            )

            # filter set args
            for args_field in fields(self.args):
                key = args_field.name
                val = getattr(self.args, key)
                computations = computations.filter(
                    db.Computation.computation_attributes.any(
                        and_(
                            db.ComputationAttribute.name == key,
                            db.ComputationAttribute.str_value == str(val),
                        )
                    )
                )

            # filter the version of the experiment, e.g. run new computation
            # if the experiment version has changed
            computations = computations.filter(
                db.Computation.computation_attributes.any(
                    and_(
                        db.ComputationAttribute.name == "version",
                        db.ComputationAttribute.value == self.experiment.version,
                    )
                )
            )

            computations = computations.all()
            if len(computations) > 0:
                log.debug("Calculation already performed! Loading it up")
            # loading data_dict to avoid DetachedInstance errors
            # this can take some time, depending on the size of the data
            # TODO remove and use lazy call
            for computation in computations:
                _ = computation.data_dict
                _ = computation.data_range

        if len(computations) > 0:
            if len(computations) > 1:
                log.warning(
                    "Something went wrong! Found more than one computation with the"
                    " given arguments!"
                )
            return computations[0]  # it should only be one value
        return None

    def save_computation_args(self):
        """Store the user args

        This method stored the user args from the self.args dataclass
        into SQLAlchemy objects and adds them to a list which will be
        written to the database after the calculation was successful.
        """
        for args_field in fields(self.args):
            key = args_field.name
            val = getattr(self.args, key)
            computation_attribute = db.ComputationAttribute(
                name=key, str_value=str(val)
            )

            self.db_computation_attributes.append(computation_attribute)

        # save the current experiment version in the ComputationAttributes
        experiment_version = db.ComputationAttribute(
            name="version", value=self.experiment.version
        )
        self.db_computation_attributes.append(experiment_version)

    def save_db_data(self):
        """Save all the collected computationattributes and computation data to the
        database

        This will be run after the computation was successful.
        """
        with self.experiment.project.session as ses:
            ses.add(self.db_computation)
            for val in self.db_computation_attributes:
                # I need to set the relation inside the session.
                val.computation = self.db_computation
                ses.add(val)

            for data_obj in self._queued_data:
                # TODO consider renaming species to e.g., subjects, because species here
                #  can also be molecules
                data_obj: ComputationResults
                computation_result = db.ComputationResult(
                    computation=self.db_computation, data=data_obj.data
                )
                species_list = []
                for species in data_obj.subjects:
                    # this will collect duplicates that can be counted later,
                    # otherwise I would use .in_
                    species_list.append(
                        ses.query(db.ExperimentSpecies)
                            .filter(db.ExperimentSpecies.name == species)
                            .first()
                    )
                # in case of e.g. `System` species will be [None], which is then removed
                species_list = [x for x in species_list if x is not None]
                for species, count in Counter(species_list).items():
                    associate = db.SpeciesAssociation(count=count)
                    associate.species = species
                    computation_result.species.append(associate)

                ses.add(computation_result)

            ses.commit()

    def queue_data(self, data, subjects):
        """Queue data to be stored in the database

        Parameters:
            data: dict
                A  dictionary containing all the data that was computed by the
                computation
            subjects: list
                A list of strings / subject names that are associated with the data,
                e.g. the pairs of the RDF
        """
        self._queued_data.append(ComputationResults(data=data, subjects=subjects))

    def update_database(self, parameters, delete_duplicate: bool = True):
        """
        Add data to the database

        Parameters
        ----------
        parameters : dict
                Parameters to be used in the addition, i.e.
                {"Analysis": "Green_Kubo_Self_Diffusion", "Subject": "Na",
                "data_range": 500, "data": 1.8e-9}
        delete_duplicate : bool
                If true, duplicate entries will be deleted.
        Returns
        -------
        Updates the sql database
        """
        raise DeprecationWarning("This function has been replaced by `queue_data`")

    # REMOVE
    # TODO rename and potentially move to a RDF based parent class
    def _get_rdf_data(self) -> List[db.Computation]:
        """Fill the data_files list with filenames of the rdf tensor_values"""
        # TODO replace with exp.load.RDF()
        raise DeprecationWarning(
            "Replaced by experiment.run.RadialDistributionFuncion(**kwargs)"
        )
        # with self.experiment.project.session as ses:
        #     computations = (
        #         ses.query(db.Computation)
        #             .filter(
        #             db.Computation.computation_attributes.any(
        #                 str_value="Radial_Distribution_Function", name="Property"
        #             )
        #         )
        #             .all()
        #     )
        #
        #     for computation in computations:
        #         _ = computation.data_dict
        #         _ = computation.data_range
        #
        # return computations

    # TODO rename and potentially move to a RDF based parent class
    def _load_rdf_from_file(self, computation: db.Computation):
        """Load the raw rdf tensor_values from a directory"""
        raise DeprecationWarning(
            "Replaced by experiment.run.RadialDistributionFuncion(**kwargs)"
        )

        # self.radii = np.array(computation.data_dict["x"]).astype(float)[1:]
        # self.rdf = np.array(computation.data_dict["y"]).astype(float)[1:]

#####################<|MERGE_RESOLUTION|>--- conflicted
+++ resolved
@@ -90,18 +90,8 @@
         self.db_computation = db.Computation(experiment=experiment)
         self.db_computation.name = self.analysis_name
 
-<<<<<<< HEAD
-    def update_db_entry_with_kwargs(self, **kwargs) -> db.Computation:
-        """Update the database entry with the given user args/kwargs
-
-        Parameters
-        ----------
-        kwargs: all arguments that are passed to the call method and should be stored
-        in the database
-=======
     def get_computation_data(self) -> db.Computation:
         """Query the database for computation data
->>>>>>> 7a3a4e79
 
         This method used the self.args dataclass to look for matching
         calculator attributes and returns a db.Computation object if
