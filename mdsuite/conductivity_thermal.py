"""
Author: Samuel Tovey
Affiliation: Institute for Computational Physics, University of Stuttgart
Contact: stovey@icp.uni-stuttgart.de ; tovey.samuel@gmail.com
Purpose: Class functionality of the program
"""

import os

import h5py as hf
import matplotlib.pyplot as plt
import numpy as np
from scipy import signal
from tqdm import tqdm

import mdsuite.Constants as Constants
import mdsuite.Meta_Functions as Meta_Functions
import mdsuite.Methods as Methods

plt.style.use('bmh')


class TrajectoryThermal(Methods.TrajectoryMethods):
    """ Trajectory from simulation

    Attributes:

        filename (str) -- filename of the trajectory

        analysis_name (str) -- name of the analysis being performed e.g. NaCl_1400K

        new_project (bool) -- If the project has already been build, if so, the class state will be loaded

        filepath (str) -- where to store the data (best to have  drive capable of storing large files)

        temperature (float) -- temperature of the system

        time_step (float) -- time step in the simulation e.g 0.002

        time_unit (float) -- scaling factor for time, should result in the time being in SI units (seconds)
                             e.g. 1e-12 for ps

        length_unit (float) -- scaling factor for the lengths, should results in SI units (m), e.g. 1e-10 for angstroms

        volume (float) -- volume of the system

        number_of_atoms (int) -- number of atoms in the system

        properties (dict) -- properties in the trajectory available for analysis, not important for understanding

        dimensions (float) -- dimensionality of the system e.g. 3.0

        box_array (list) -- box lengths, e.g [10.7, 10.7, 10.8]

        number_of_configurations (int) -- number of configurations in the trajectory (timesteps)

        time_dimensions (list) -- Time domain in the system, e.g, for a 1ns simulation, [0.0, 1e-9]

        thermal_conductivity (float) -- Thermal conductivity of the system e.g. 4.5 W/m/K
    """

    def __init__(self, analysis_name, new_project=False, storage_path=None,
                 temperature=None, time_step=None, time_unit=None, filename=None, length_unit=None,
                 number_of_atoms=None, volume=None):
        """ Initialise with filename """

        self.filename = filename
        self.analysis_name = analysis_name
        self.new_project = new_project
        self.filepath = storage_path
        self.temperature = temperature
        self.time_step = time_step
        self.time_unit = time_unit
        self.length_unit = length_unit
        self.number_of_atoms = number_of_atoms
        self.volume = volume
        self.time_0 = 0
        self.sample_rate = None
        self.batch_size = None
        self.species = None
        self.properties = None
        self.dimensions = None
        self.box_array = None
        self.number_of_configurations = None
        self.number_of_blocks = None
        self.time_dimensions = None
        self.n_lines_header = None
        self.thermal_conductivity = {"Green-Kubo": {}}

        if not self.new_project:
            self.load_class()
        else:
            self.build_database()

    def process_input_file(self):
        """ Process the input file

        A trivial function to get the format of the input file. Will probably become more useful when we add support
        for more file formats.
        """
        filename, file_extension = os.path.splitext(self.filename)
        file_format = file_extension[1:]  # remove the dot.

        return file_format

    def get_system_properties(self, file_format):
        """ Get the properties of the system

        This method will call the get_X_groperties depending on the file format. This function will update all of the
        class attributes and is necessary for the operation of the Build database method.

        args:
            file_format (str) -- Format of the file being read
        """
        supported_file_formats = {
            'dat': self.get_lammps_flux_file,
        }

        # if the format is listed in the dict above, it will run
        # otherwise, give not implemented error
        supported_file_formats.get(file_format, self.not_implemented)()

    def get_lammps_flux_file(self):
        """ Flux files are usually dumped with the fix print in lammps. Any global property can be printed there,
        important one for this case are the flux resulting from the compute

        """
        properties_summary = {}
        lammps_properties_labels = {'time', 'temp', 'c_flux[1]',
                                    'c_flux[2]', 'c_flux[3]'}

        self.n_lines_header = 0  # number of lines of header
        with open(self.filename) as f:
            header = []
            for line in f:
                self.n_lines_header += 1
                if line.startswith("#"):
                    header.append(line.split())
                else:
                    varibles_lammps = line.split()  # after the comments, we have the line with the variables
                    break

        with open(self.filename) as f:
            number_of_configurations = sum(1 for _ in f) - self.n_lines_header

        # Find properties available for analysis
        for position, variable in enumerate(varibles_lammps):
            if variable in lammps_properties_labels:
                properties_summary[variable] = position

        batch_size = Meta_Functions.optimize_batch_size(self.filename, number_of_configurations)

        # get time related properties of the system
        with open(self.filename) as f:
            # skip the header
            for _ in range(self.n_lines_header):
                next(f)
            time_0_line = f.readline().split()
            time_0 = float(time_0_line[properties_summary['time']])
            time_1_line = f.readline().split()
            time_1 = float(time_1_line[properties_summary['time']])

        sample_rate = (time_1 - time_0) / self.time_step
        time_n = (number_of_configurations - number_of_configurations % batch_size) * sample_rate

        # Update class attributes with calculated data
        self.batch_size = batch_size
        self.properties = properties_summary
        self.number_of_configurations = number_of_configurations
        self.time_dimensions = [0.0, time_n * self.time_step * self.time_unit]
        self.sample_rate = sample_rate
        self.time_0 = time_0

        # Get the number of atoms if not set in initialization
        if self.number_of_atoms is None:
            self.number_of_atoms = int(header[2][1])  # hopefully always in the same position
        # Get the volume, if not set in initialization
        if self.volume is None:
            self.volume = float(header[4][7])  # hopefully always in the same position

    def build_database(self):
        """ Build the 'database' for the analysis

        A method to build the database in the hdf5 format. Within this method, several other are called to develop the
        database skeleton, get configurations, and process and store the configurations. The method is accompanied
        by a loading bar which should be customized to make it more interesting.
        """

        # Create new analysis directory and change into it
        try:
            os.mkdir('{0}/{1}'.format(self.filepath, self.analysis_name))
        except FileExistsError:
            pass

<<<<<<< HEAD
        file_format = self.process_input_file()  # Collect data array
        self.get_system_properties(file_format)  # Update class attributes
        self.build_database_skeleton()
=======
        file_format = self.Process_Input_File()  # Collect data array
        self.Get_System_Properties(file_format)  # Update class attributes
        self._build_database_skeleton()
>>>>>>> 6207bc57

        print("Beginning Build database")

        self.number_of_blocks = int(self.number_of_configurations / self.batch_size)

        with hf.File("{0}/{1}/{1}.hdf5".format(self.filepath, self.analysis_name), "r+") as database:
            with open(self.filename) as f:
                # Skip header lines (this type of file has only header at the beginning)
                for j in range(self.n_lines_header):
                    f.readline()

                # start the counter
                counter = 0
                for _ in tqdm(range(self.number_of_blocks)):
                    test = self.read_configurations(self.batch_size, f)

                    self.process_configurations(test, database, counter)

                    counter += self.batch_size

        self.save_class()

        print("\n ** Database has been constructed and saved for {0} ** \n".format(self.analysis_name))

<<<<<<< HEAD
    def build_database_skeleton(self):
=======
    def _build_database_skeleton(self):
>>>>>>> 6207bc57
        database = hf.File('{0}/{1}/{1}.hdf5'.format(self.filepath, self.analysis_name), 'w', libver='latest')

        # Build the database structure
        for property_in in self.properties:
            database.create_dataset(property_in, (self.number_of_configurations -
                                                  self.number_of_configurations % self.batch_size,),
                                    compression="gzip", compression_opts=9)

    def process_configurations(self, data, database, counter):
        for lammps_var, column_num in self.properties.items():
            # grab the corresponding column and set it as numbers
            column_data = data[:, column_num].astype(float)

            # remove the time offset
            if lammps_var == 'time':
                column_data = (column_data - self.time_0) * self.time_unit

            # LAMMPS uses a weird unit for the flux being in energy*velocity units
            # This is done so that the user can then divide by the appropriate volume.
            # The volume is considered in the method Green_Kubo_Conductivity_Thermal
            # This is the required change for Real Units
            kcal2j = 4186.0 / Constants.avogadro_constant

            if 'c_flux' in lammps_var:
                column_data = column_data * kcal2j * self.length_unit / self.time_unit

            # copy it to the database
            database[lammps_var][counter: counter + self.batch_size] = column_data

    @staticmethod
    def read_configurations(n_configurations, f):
        """ Read in N configurations

        This function will read in N configurations from the file that has been opened previously by the parent method.

        args:

            n_configurations (int) -- Number of configurations to read in. This will depend on memory availability and the size of each
                        configuration. Automatic setting of this variable is not yet available and therefore, it will be set
                        manually.
            f (obj) --
        """
        data = []

        for i in range(n_configurations):
            data.append(f.readline().split())

        return np.array(data)

    def load_column(self, identifier):
        """ Load a desired column from the hdf5

        args:
            identifier (str) -- Name of the matrix to be loaded, e.g. Unwrapped_Positions, Velocities
            species (list) -- List of species to be loaded

        returns:
            Matrix of the property
        """

        with hf.File(f"{self.filepath}/{self.analysis_name}/{self.analysis_name}.hdf5", "r+") as database:
            if identifier not in database:
                print("This data was not found in the database. Was it included in your simulation input?")
                return

            column_data = np.array(database[identifier])

        return column_data

    def load_flux_matrix(self):
        """ Load the flux matrix

        returns:
            Matrix of the property flux
        """
        identifiers = [f'c_flux[{i + 1}]' for i in range(3)]
        matrix_data = []

        for identifier in identifiers:
            column_data = self.load_column(identifier)
            matrix_data.append(column_data)
        matrix_data = np.array(matrix_data).T  # transpose such that [timestep, dimension]
        return matrix_data

    def green_kubo_conductivity_thermal(self, data_range, plot=False):
        """ Calculate Green-Kubo Conductivity

        A function to use the current autocorrelation function to calculate the Green-Kubo ionic conductivity of the
        system being studied.

        args:
            data_range (int) -- number of data points with which to calculate the conductivity

        kwargs:
            plot (bool=False) -- If True, a plot of the current autocorrelation function will be generated

        returns:
            sigma (float) -- The ionic conductivity in units of S/cm

        """

        fluxes = self.load_flux_matrix()

        time = np.linspace(0, self.sample_rate * self.time_step * data_range * self.time_unit,
                           data_range)  # define the time

        if plot == True:
            averaged_jacf = np.zeros(data_range)

        # prepare the prefactor for the integral
        numerator = 1
        denominator = 3 * (data_range / 2 - 1) * self.temperature ** 2 * Constants.boltzmann_constant \
                      * self.volume * self.length_unit ** 3
        # not sure why I need the /2 in data range...
        prefactor = numerator / denominator

        loop_range = len(fluxes) - data_range - 1  # Define the loop range
        sigma = []

        # main loop for computation
        for i in tqdm(range(loop_range)):
            jacf = np.zeros(2 * data_range - 1)  # Define the empty JACF array
            jacf += (signal.correlate(fluxes[:, 0][i:i + data_range],
                                      fluxes[:, 0][i:i + data_range],
                                      mode='full', method='fft') +
                     signal.correlate(fluxes[:, 1][i:i + data_range],
                                      fluxes[:, 1][i:i + data_range],
                                      mode='full', method='fft') +
                     signal.correlate(fluxes[:, 2][i:i + data_range],
                                      fluxes[:, 2][i:i + data_range],
                                      mode='full', method='fft'))

            # Cut off the second half of the acf
            jacf = jacf[int((len(jacf) / 2)):]
            if plot:
                averaged_jacf += jacf

            integral = np.trapz(jacf, x=time)
            sigma.append(integral)

        sigma = prefactor * np.array(sigma)

        if plot:
            averaged_jacf /= max(averaged_jacf)
            plt.plot(time, averaged_jacf)
            plt.xlabel("Time (s)")
            plt.ylabel("Normalized Current Autocorrelation Function")
            plt.savefig(f"GK_Cond_{self.temperature}.pdf", )
            plt.show()

        print(f"Green-Kubo Ionic Conductivity at {self.temperature}K: {np.mean(sigma)} +- "
              f"{np.std(sigma) / np.sqrt(len(sigma))} W/m/K")

        self.save_class()  # Update class state

    def not_implemented(self):
        raise NotImplementedError<|MERGE_RESOLUTION|>--- conflicted
+++ resolved
@@ -192,15 +192,10 @@
         except FileExistsError:
             pass
 
-<<<<<<< HEAD
-        file_format = self.process_input_file()  # Collect data array
-        self.get_system_properties(file_format)  # Update class attributes
-        self.build_database_skeleton()
-=======
+
         file_format = self.Process_Input_File()  # Collect data array
         self.Get_System_Properties(file_format)  # Update class attributes
         self._build_database_skeleton()
->>>>>>> 6207bc57
 
         print("Beginning Build database")
 
@@ -225,11 +220,8 @@
 
         print("\n ** Database has been constructed and saved for {0} ** \n".format(self.analysis_name))
 
-<<<<<<< HEAD
-    def build_database_skeleton(self):
-=======
+
     def _build_database_skeleton(self):
->>>>>>> 6207bc57
         database = hf.File('{0}/{1}/{1}.hdf5'.format(self.filepath, self.analysis_name), 'w', libver='latest')
 
         # Build the database structure
