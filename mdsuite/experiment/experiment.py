--- conflicted
+++ resolved
@@ -18,7 +18,6 @@
 from pathlib import Path
 import tensorflow as tf
 
-import mdsuite.utils.constants as constants
 import mdsuite.experiment.experiment_methods as methods
 
 # File readers
@@ -406,16 +405,7 @@
         transformation_ufb = unwrap_coordinates.CoordinateUnwrapper(self, species, center_box)  # load the transform.
         transformation_ufb.unwrap_particles()                                                   # unwrap the coordinates
 
-<<<<<<< HEAD
     def load_matrix(self, identifier, species=None, select_slice=None, tensor=False, scalar=False, sym_matrix=False):
-        """ Load a desired property matrix
-
-        args:
-            identifier (str) -- Name of the matrix to be loaded, e.g. Unwrapped_Positions, Velocities
-            species (list) -- List of species to be loaded
-            scalar (bool) -- If it is a scalar quantity per atom, load it differently.
-=======
-    def load_matrix(self, identifier, species=None, select_slice=None, tensor=False):
         """
         Load a desired property matrix
 
@@ -429,7 +419,10 @@
                 A slice to select from the database.
         tensor : bool
                 If true, the data will be returned as a tensorflow tensor.
->>>>>>> 7a704512
+        scalar : bool
+                If true, the data will be returned as a scalar array
+        sym_matrix : bool
+                If true, data will be returned as as stress tensor format.
 
         Returns
         -------
@@ -467,21 +460,18 @@
                                                         database[item][identifier]['y'][select_slice],
                                                         database[item][identifier]['z'][select_slice])),
                                              dtype=tf.float64))
-<<<<<<< HEAD
-                elif sym_matrix:
+
+                elif sym_matrix:  # return a stress tensor
                     property_matrix.append(np.dstack((database[item][identifier]['x'][select_slice],
                                                       database[item][identifier]['y'][select_slice],
                                                       database[item][identifier]['z'][select_slice],
                                                       database[item][identifier]['xy'][select_slice],
                                                       database[item][identifier]['xz'][select_slice],
                                                       database[item][identifier]['yz'][select_slice],)))
-                elif scalar:
+                elif scalar:  # return a scalar
                     property_matrix.append(database[item][identifier][select_slice])
-=======
-
-                # Alternatively, return a np.array
->>>>>>> 7a704512
-                else:
+
+                else:  # return a numpy array
                     property_matrix.append(np.dstack((database[item][identifier]['x'][select_slice],
                                                       database[item][identifier]['y'][select_slice],
                                                       database[item][identifier]['z'][select_slice])))
@@ -761,6 +751,13 @@
         print(help(class_compute))
 
     def dump_results_json(self):
+        """
+        Dump a json file.
+
+        Returns
+        -------
+
+        """
         filename = Path(f"{self.storage_path}/{self.analysis_name}.json")
         with open(filename, 'w') as fp:
             json.dump(self.results, fp, indent=4, sort_keys=True)