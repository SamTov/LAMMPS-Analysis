--- conflicted
+++ resolved
@@ -36,11 +36,7 @@
 
 from mdsuite.database.mdsuite_properties import mdsuite_properties
 from mdsuite.database.simulation_database import Database
-<<<<<<< HEAD
-from mdsuite.utils.meta_functions import join_path
-=======
 from mdsuite.utils.meta_functions import check_a_in_b, join_path
->>>>>>> 6ed32d47
 from mdsuite.utils.molecule import Molecule
 
 log = logging.getLogger(__name__)
@@ -75,25 +71,7 @@
         ----------
         experiment : Experiment
                 Experiment object from which to read.
-<<<<<<< HEAD
-        molecule_input_data : dict
-                Molecule dictionary to use as reference. The reference component is the
-                most critical part. One can either use a smiles string or a reference
-                dict as demonstrated below.
-
-                e.g, the input for EMIM-PF6 ionic liquid would be:
-
-                .. code-block::
-
-                   {'emim': {'smiles': 'CCN1C=C[N+](+C1)C', 'amount': 20, "cutoff": 1.7},
-                   'PF6': {'smiles': 'F[P-](F)(F)(F)(F)F', 'amount': 20, "cutoff": 1.7}}
-
-                or:
-
-                .. code-block::
-
-                   {'emim': {'reference': {'C': 6, 'N': 2, 'H': 12}}, 'amount': 20},
-                   'PF6': {'reference': {'P': 1, 'F': 6}, 'amount': 20, "cutoff": 1.7}}
+        molecule_input_data :An MDSuite Molecule instance.
 
         """
         self.experiment = experiment
@@ -104,12 +82,12 @@
         self.mol_pbc = molecule_input_data.mol_pbc
 
         if self.mol_pbc:
-            self.reference_property = "Positions"
+            self.reference_property = mdsuite_properties.positions
         else:
-            self.reference_property = "Unwrapped_Positions"
-
-        if isinstance(molecule_input_data.reference_configuration, int):
-            self.reference_configuration = molecule_input_data.reference_configuration
+            self.reference_property = mdsuite_properties.unwrapped_positions
+
+        if isinstance(molecule_input_data.reference_configuration_idx, int):
+            self.reference_configuration = molecule_input_data.reference_configuration_idx
         else:
             self.reference_configuration = 0
 
@@ -145,70 +123,10 @@
         mass : float
                 mass of the molecule
         """
-        mass = 0.0
-        for item in self.species:
-            mass += self.experiment.species[item]["mass"][0] * self.species[item]
-
-        self.molecular_mass = mass
-
-=======
-        molecule_input_data :An MDSuite Molecule instance.
-
-        """
-        self.experiment = experiment
-        self.molecule_name = molecule_input_data.name
-        self.database = Database(self.experiment.database_path / "database.hdf5")
-        self.cutoff = molecule_input_data.cutoff
-        self.n_molecules = molecule_input_data.amount
-        self.mol_pbc = molecule_input_data.mol_pbc
-
-        if self.mol_pbc:
-            self.reference_property = mdsuite_properties.positions
-        else:
-            self.reference_property = mdsuite_properties.unwrapped_positions
-
-        if isinstance(molecule_input_data.reference_configuration_idx, int):
-            self.reference_configuration = molecule_input_data.reference_configuration_idx
-        else:
-            self.reference_configuration = 0
-
-        if isinstance(molecule_input_data.smiles, str):
-            self.smiles_graph, self.species = build_smiles_graph(
-                molecule_input_data.smiles
-            )
-        elif isinstance(molecule_input_data.species_dict, dict):
-            self.species = molecule_input_data.species_dict
-            self.smiles_string = None
-        else:
-            error_msg = (
-                "The minimum amount of data was not given to the mapping."
-                "Either provide a reference key with information about"
-                "Which species and the number of them are in the molecule,"
-                "or provide a SMILES string that can be used to compute "
-                "this information."
-            )
-            raise ValueError(error_msg)
-
-        self._get_molecular_mass()
-        self._build_molecule_groups()  # populate the class group attribute
-        self._perform_isomorphism_tests()  # run the graph tests.
-
-    def _get_molecular_mass(self):
-        """
-        Get the mass of a SMILES molecule based on experiment data.
-
-        Returns
-        -------
-        Updates the following class attributes:
-
-        mass : float
-                mass of the molecule
-        """
         self.molecular_mass = 0.0
         for species, number in self.species.items():
             self.molecular_mass += self.experiment.species[species]["mass"][0] * number
 
->>>>>>> 6ed32d47
     def build_configuration_graph(self) -> tf.Tensor:
         """
         Build a graph for the configuration.
@@ -220,11 +138,7 @@
                 bonded to which others.
         """
         path_list = [
-<<<<<<< HEAD
-            join_path(species, self.reference_property) for species in self.species
-=======
             join_path(species, self.reference_property.name) for species in self.species
->>>>>>> 6ed32d47
         ]
         data_dict = self.database.load_data(
             path_list=path_list, select_slice=np.s_[:, self.reference_configuration]
@@ -264,29 +178,6 @@
         ----------
         adjacency_matrix : tf.Tensor
                 Adjacency tensor to reduce.
-<<<<<<< HEAD
-
-        Returns
-        -------
-        reduced_graphs : dict
-                A dict of sub graphs constructed from the decomposition of the adjacency
-                matrix. Of the form {'0': [], '1': []}
-        """
-        # TODO: wrap this in an optimizer to iteratively improve the cutoff until the
-        #       number is correct.
-        def check_a_in_b(a, b):
-            """Check if any value of a is in b
-
-            Parameters
-            ----------
-            a: tf.Tensor
-            b: tf.Tensor
-
-            Returns
-            -------
-            bool
-=======
->>>>>>> 6ed32d47
 
         Returns
         -------
@@ -343,13 +234,6 @@
         2. Checks that the number of particles of each constituent species for each
            molecule matches that given by the SMILES string or the user provided
            reference data.
-<<<<<<< HEAD
-
-        Returns
-        -------
-
-=======
->>>>>>> 6ed32d47
         """
         # amount of molecules test
         self._amount_isomorphism_test()
@@ -389,13 +273,7 @@
         log.info("Performing group equality isomorphism test.")
         for mol_number, mol_data in self.molecular_groups.items():
             for species, indices in mol_data.items():
-<<<<<<< HEAD
-                try:
-                    assert len(indices) == self.species[species]
-                except AssertionError:
-=======
                 if not len(indices) == self.species[species]:
->>>>>>> 6ed32d47
                     error_msg = (
                         f"Molecule group {mol_number}, with molecule data {mol_data},"
                         f"did not match with the reference data in {self.species}."
@@ -417,11 +295,7 @@
         -----
         This must be implemented, however, will be quite an expensive operation.
         """
-<<<<<<< HEAD
-        pass
-=======
         raise NotImplementedError
->>>>>>> 6ed32d47
 
     def _split_decomposed_graphs(self, graph_dict: dict) -> dict:
         """
@@ -441,18 +315,8 @@
         particle_groups = {}
         for item in graph_dict:
             indices_dict = {}
-<<<<<<< HEAD
-            lengths = []
-            for i, particle_species in enumerate(self.species):
-                length = self.experiment.species[particle_species].n_particles
-                if i == 0:
-                    lengths.append(length)
-                else:
-                    lengths.append(length + lengths[i - 1])
-=======
             lengths = [self.experiment.species[item].n_particles for item in self.species]
             lengths = np.cumsum(lengths)
->>>>>>> 6ed32d47
 
             for i, particle_species in enumerate(self.species):
                 if i == 0:
@@ -499,12 +363,7 @@
         if item in species:
             species[item] += 1
         else:
-<<<<<<< HEAD
-            species[item] = 0
-            species[item] += 1
-=======
             species[item] = 1
->>>>>>> 6ed32d47
 
     return mol, species
 
