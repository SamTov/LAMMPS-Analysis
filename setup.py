import setuptools
from setuptools import find_packages
from distutils.core import setup, Extension

with open("README.md", "r") as fh:
    long_description = fh.read()

setuptools.setup(
    name="MDSuite",
    version="0.0.1",
    author="Samuel Tovey",
    author_email="tovey.samuel@gmail.com",
    description="A postprocessing tool for molecular dynamics simulations.",
    long_description=long_description,
    long_description_content_type="text/markdown",
    url="https://github.com/SamTov/MDSuite",
    packages=setuptools.find_packages(),
    classifiers=[
        "Programming Language :: Python :: 3",
        "License :: OSI Approved :: GNU General Public License v3 (GPLv3)",
        "Operating System :: OS Independent",
    ],
    package_data={'': ['form_fac_coeffs.csv']},
    include_package_data=True,
    python_requires='>=3.6',
    install_requires=['seaborn',
                      'h5py>3.0',
                      'numpy',
                      'matplotlib',
                      'scipy',
                      'tqdm',
                      'psutil',
<<<<<<< HEAD
                      'tensorflow>2.0',
                      'numpy',
                      'gputil',
                      'diagrams',
                      'pubchempy'])
=======
                      'tensorflow>=2.1',
                      'numpy'])
>>>>>>> ee24af37
<|MERGE_RESOLUTION|>--- conflicted
+++ resolved
@@ -30,13 +30,8 @@
                       'scipy',
                       'tqdm',
                       'psutil',
-<<<<<<< HEAD
-                      'tensorflow>2.0',
+                      'tensorflow>2.1',
                       'numpy',
                       'gputil',
                       'diagrams',
-                      'pubchempy'])
-=======
-                      'tensorflow>=2.1',
-                      'numpy'])
->>>>>>> ee24af37
+                      'pubchempy'])